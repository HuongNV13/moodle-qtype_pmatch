--- conflicted
+++ resolved
@@ -25,20 +25,6 @@
  */
 
 
-<<<<<<< HEAD
-=======
-$string['anyotheranswer'] = 'Any other answer';
-//intrepreter errors
-$string['ie_nomatchfound'] = 'Error in pattern match code.';
-$string['ie_unrecognisedsubcontents'] = 'Non recognized sub content in code fragment "{$a}".';
-$string['ie_missingclosingbracket'] = 'Missing closing bracket in code fragment "{$a}".';
-$string['ie_lastsubcontenttypeorcharacter'] = 'Or character must not end subcontent in "{$a}".';
-$string['ie_lastsubcontenttypeworddelimiter'] = 'Word delimiter character must not end sub content "{$a}".';
-$string['ie_illegaloptions'] = 'Illegal options in expression "match<strong><em>{$a}</em></strong>()".';
-$string['ie_unrecognisedexpression'] = 'Unrecognised expression.';
-
-
->>>>>>> 70d351fc
 $string['addmoreanswerblanks'] = 'Blanks for {no} More Answers';
 $string['addmoresynonymblanks'] = 'Blanks for {no} more synonyms';
 $string['allowsubscript'] = 'Allow use of subscript';
