--- conflicted
+++ resolved
@@ -182,47 +182,7 @@
         }
     }
 
-<<<<<<< HEAD
-    public function import_from_xml($data, $question, $format, $extra=null) {
-        if (!isset($data['@']['type']) || $data['@']['type'] != 'pmatch') {
-            return false;
-        }
-
-        $question = $format->import_headers($data);
-        $question->qtype = 'pmatch';
-
-        $question->allowsubscript = $format->trans_single(
-                $format->getpath($data, array('#', 'allowsubscript', 0, '#'), 1));
-        $question->allowsuperscript = $format->trans_single(
-                $format->getpath($data, array('#', 'allowsuperscript', 0, '#'), 1));
-        $question->forcelength = $format->trans_single(
-                $format->getpath($data, array('#', 'forcelength', 0, '#'), 1));
-        $question->usecase = $format->trans_single(
-                $format->getpath($data, array('#', 'usecase', 0, '#'), 1));
-        $question->applydictionarycheck = $format->trans_single(
-                $format->getpath($data, array('#', 'applydictionarycheck', 0, '#'), 1));
-        $question->converttospace = $format->import_text(
-                $format->getpath($data, array('#', 'converttospace', 0, '#', 'text'), ''));
-        $question->extenddictionary = $format->import_text(
-                $format->getpath($data, array('#', 'extenddictionary', 0, '#', 'text'), ''));
-
-        // Run through the answers
-        $answers = $data['#']['answer'];
-        $acount = 0;
-        foreach ($answers as $answer) {
-            $ans = $format->import_answer($answer);
-            $question->answer[$acount] = $ans->answer['text'];
-            $question->fraction[$acount] = $ans->fraction;
-            $question->feedback[$acount] = $ans->feedback;
-            ++$acount;
-        }
-
-        $format->import_hints($question, $data, true, false,
-                $format->get_format($question->questiontextformat));
-=======
     public function save_extra_answer_data($question, $key, $answerid) {
->>>>>>> d70368b1
-
     }
 
     public function import_from_xml($data, $question, $format, $extra=null) {
@@ -234,7 +194,7 @@
             $question->synonymsdata =array();
         }
         $format->import_hints($question, $data, true, false,
-                                                $format->get_format($question->questiontextformat));
+                $format->get_format($question->questiontextformat));
         return $question;
     }
 
